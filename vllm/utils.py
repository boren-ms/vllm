--- conflicted
+++ resolved
@@ -458,11 +458,11 @@
     return tensor
 
 
-<<<<<<< HEAD
 def get_dtype_size(dtype: torch.dtype) -> int:
     """Get the size of the data type in bytes."""
     return torch.tensor([], dtype=dtype).element_size()
-=======
+
+
 def merge_dicts(dict1: Dict[Any, List[Any]],
                 dict2: Dict[Any, List[Any]]) -> Dict[Any, List[Any]]:
     """Merge 2 dicts that have key -> List of items.
@@ -477,5 +477,4 @@
     for key, value in dict2.items():
         merged_dict[key].extend(value)
 
-    return dict(merged_dict)
->>>>>>> b3104b2a
+    return dict(merged_dict)